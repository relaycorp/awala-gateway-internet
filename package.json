--- conflicted
+++ resolved
@@ -20,17 +20,10 @@
     "@relaycorp/awala-keystore-cloud": "^2.0.11",
     "@relaycorp/cogrpc": "^1.3.58",
     "@relaycorp/object-storage": "^1.4.40",
-<<<<<<< HEAD
-    "@relaycorp/pino-cloud": "^1.0.19",
+    "@relaycorp/pino-cloud": "^1.0.20",
     "@relaycorp/relaynet-core": "^1.81.10",
     "@relaycorp/relaynet-pohttp": "^1.7.50",
-    "@typegoose/typegoose": "^9.10.1",
-=======
-    "@relaycorp/pino-cloud": "^1.0.20",
-    "@relaycorp/relaynet-core": "^1.81.6",
-    "@relaycorp/relaynet-pohttp": "^1.7.43",
     "@typegoose/typegoose": "^9.11.0",
->>>>>>> bd280c30
     "abortable-iterator": "^3.0.0",
     "buffer-to-arraybuffer": "0.0.6",
     "date-fns": "^2.29.1",
