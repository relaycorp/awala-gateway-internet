--- conflicted
+++ resolved
@@ -65,13 +65,8 @@
   "homepage": "https://docs.relaycorp.tech/relaynet-internet-gateway/",
   "dependencies": {
     "@grpc/grpc-js": "^1.5.5",
-<<<<<<< HEAD
     "@relaycorp/awala-keystore-cloud": "^1.3.3",
-    "@relaycorp/cogrpc": "^1.3.30",
-=======
     "@relaycorp/cogrpc": "^1.3.53",
-    "@relaycorp/keystore-vault": "^2.0.27",
->>>>>>> a2f36eb7
     "@relaycorp/object-storage": "^1.4.9",
     "@relaycorp/pino-cloud": "^1.0.9",
     "@relaycorp/relaynet-core": "^1.80.2",
