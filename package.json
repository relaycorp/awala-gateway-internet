{
  "name": "@relaycorp/relaynet-internet-gateway",
  "version": "1.0.0",
  "description": "Relaynet-Internet Gateway",
  "scripts": {
    "prebuild": "run-s clean",
    "build": "tsc -p tsconfig.json",
    "fix": "run-s fix:*",
    "fix:prettier": "prettier \"src/**/*.ts\" --write",
    "fix:tslint": "tslint --fix --project .",
    "test": "run-s static-checks test:unit",
    "test:unit": "MONGO_MEMORY_SERVER_FILE=jest-mongodb-config.cjs jest --coverage",
    "test:functional": "jest --config src/functionalTests/jest.config.cjs --runInBand --detectOpenHandles",
    "static-checks": "run-p static-checks:*",
    "static-checks:lint": "tslint --project .",
    "static-checks:prettier": "prettier \"src/**/*.ts\" --list-different",
    "cov": "run-s build test:unit && opn coverage/lcov-report/index.html",
    "clean": "trash build test coverage"
  },
  "type": "module",
  "engines": {
    "node": ">=16"
  },
  "devDependencies": {
    "@relaycorp/relaynet-poweb": "^1.6.28",
    "@relaycorp/relaynet-testing": "^2.2.15",
<<<<<<< HEAD
    "@relaycorp/shared-config": "^1.9.0",
    "@relaycorp/ws-mock": "^4.2.0",
=======
    "@relaycorp/shared-config": "^1.6.1",
    "@relaycorp/ws-mock": "^5.2.2",
>>>>>>> 0499bcda
    "@shelf/jest-mongodb": "^3.0.1",
    "@types/jest": "^28.1.3",
    "@types/pino": "^6.3.11",
    "@types/split2": "^3.2.1",
    "@types/verror": "^1.10.5",
    "@types/ws": "^8.5.3",
    "jest": "^28.1.1",
    "jest-extended": "^2.0.0",
    "light-my-request": "^5.0.0",
    "npm-run-all": "^4.1.5",
    "prettier": "^2.7.1",
    "split2": "^4.1.0",
    "trash-cli": "^5.0.0",
    "ts-jest": "^28.0.5",
    "ts-node": "^10.8.1",
    "ts-node-dev": "^2.0.0",
    "tslint": "^6.1.3",
    "typescript": "^4.7.4"
  },
  "prettier": "@relaycorp/shared-config/.prettierrc.json",
  "repository": {
    "type": "git",
    "url": "git+https://github.com/relaycorp/relaynet-internet-gateway.git"
  },
  "keywords": [
    "relaynet"
  ],
  "author": {
    "email": "no-reply@relaycorp.tech",
    "name": "Relaycorp, Inc.",
    "url": "https://relaycorp.tech/"
  },
  "license": "AGPL-3.0",
  "bugs": {
    "url": "https://github.com/relaycorp/relaynet-internet-gateway/issues"
  },
  "homepage": "https://docs.relaycorp.tech/relaynet-internet-gateway/",
  "dependencies": {
    "@grpc/grpc-js": "^1.5.5",
    "@relaycorp/awala-keystore-cloud": "^1.3.3",
    "@relaycorp/cogrpc": "^1.3.53",
    "@relaycorp/object-storage": "^1.4.9",
    "@relaycorp/pino-cloud": "^1.0.9",
    "@relaycorp/relaynet-core": "^1.80.2",
    "@relaycorp/relaynet-pohttp": "^1.7.40",
    "@typegoose/typegoose": "^9.9.0",
    "abortable-iterator": "^4.0.2",
    "buffer-to-arraybuffer": "0.0.6",
    "date-fns": "^2.28.0",
    "env-var": "^7.1.1",
    "fastify": "^3.25.3",
    "fastify-plugin": "^3.0.1",
    "grpc-js-health-check": "^1.0.2",
    "it-pipe": "^1.1.0",
    "mongoose": "^6.3.9",
    "node-nats-streaming": "^0.3.2",
    "pino": "^6.14.0",
    "selfsigned": "^2.0.1",
    "stream-to-it": "^0.2.4",
    "uuid-random": "^1.3.2",
    "verror": "^1.10.1",
    "ws": "^8.8.0"
  },
  "optionalDependencies": {
    "bufferutil": "^4.0.6",
    "utf-8-validate": "^5.0.9"
  }
}<|MERGE_RESOLUTION|>--- conflicted
+++ resolved
@@ -24,13 +24,8 @@
   "devDependencies": {
     "@relaycorp/relaynet-poweb": "^1.6.28",
     "@relaycorp/relaynet-testing": "^2.2.15",
-<<<<<<< HEAD
     "@relaycorp/shared-config": "^1.9.0",
-    "@relaycorp/ws-mock": "^4.2.0",
-=======
-    "@relaycorp/shared-config": "^1.6.1",
     "@relaycorp/ws-mock": "^5.2.2",
->>>>>>> 0499bcda
     "@shelf/jest-mongodb": "^3.0.1",
     "@types/jest": "^28.1.3",
     "@types/pino": "^6.3.11",
