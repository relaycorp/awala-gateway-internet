import { CogRPCClient } from '@relaycorp/cogrpc';
import { VaultPrivateKeyStore } from '@relaycorp/keystore-vault';
import {
  Cargo,
  CargoMessageSet,
  Certificate,
  issueDeliveryAuthorization,
  Parcel,
  ParcelCollectionAck,
  ServiceMessage,
  SessionEnvelopedData,
  SessionlessEnvelopedData,
  Signer,
} from '@relaycorp/relaynet-core';
import { PoWebClient, StreamingMode } from '@relaycorp/relaynet-poweb';
import bufferToArray from 'buffer-to-arraybuffer';
import { get as getEnvVar } from 'env-var';
import pipe from 'it-pipe';
import uuid from 'uuid-random';

import {
  asyncIterableToArray,
  ExternalPdaChain,
  generateCCA,
  generateCDAChain,
  iterableTake,
} from '../_test_utils';
import {
  GW_COGRPC_URL,
  GW_POWEB_LOCAL_PORT,
  GW_PUBLIC_ADDRESS_URL,
  PONG_ENDPOINT_ADDRESS,
} from './services';
import { arrayToIterable, generatePdaChain, IS_GITHUB, sleep } from './utils';

test('Sending pings via PoWeb and receiving pongs via PoHTTP', async () => {
  const powebClient = PoWebClient.initLocal(GW_POWEB_LOCAL_PORT);
  const gwPDAChain = await generatePdaChain();
  const privateGatewaySigner = new Signer(
    gwPDAChain.privateGatewayCert,
    gwPDAChain.privateGatewayPrivateKey,
  );

  const pongEndpointSessionCertificate = await getPongEndpointKeyPairs();
  const pingId = uuid();
  const pingParcelData = await makePingParcel(
    pingId,
    pongEndpointSessionCertificate.identityCert,
    pongEndpointSessionCertificate.sessionCert,
    gwPDAChain,
  );

  // Deliver the ping message
  await powebClient.deliverParcel(pingParcelData.parcelSerialized, privateGatewaySigner);

  // Collect the pong message once it's been received
  const incomingParcels = await pipe(
    powebClient.collectParcels([privateGatewaySigner], StreamingMode.KEEP_ALIVE),
    async function* (collections): AsyncIterable<ArrayBuffer> {
      for await (const collection of collections) {
        yield collection.parcelSerialized;
        await collection.ack();
      }
    },
    iterableTake(1),
    asyncIterableToArray,
  );
  expect(incomingParcels).toHaveLength(1);

  await expect(deserializePong(incomingParcels[0], pingParcelData.sessionKey)).resolves.toEqual(
    pingId,
  );
});

test('Sending pings via CogRPC and receiving pongs via PoHTTP', async () => {
  const pongEndpointSessionCertificate = await getPongEndpointKeyPairs();
  const pdaChain = await generatePdaChain();

  const pingId = uuid();
  const pingParcelData = await makePingParcel(
    pingId,
    pongEndpointSessionCertificate.identityCert,
    pongEndpointSessionCertificate.sessionCert,
    pdaChain,
  );

  const cogRPCClient = await CogRPCClient.init(GW_COGRPC_URL);
  try {
    // Deliver the ping message encapsulated in a cargo
    const cargoSerialized = await encapsulateParcelsInCargo(
      [pingParcelData.parcelSerialized],
      pdaChain,
    );
    await asyncIterableToArray(
      cogRPCClient.deliverCargo(
        arrayToIterable([{ localId: 'random-delivery-id', cargo: cargoSerialized }]),
      ),
    );

    await sleep(IS_GITHUB ? 4 : 2);

    // Collect the pong message encapsulated in a cargo
    const cdaChain = await generateCDAChain(pdaChain);
    const ccaSerialized = await generateCCA(
      GW_PUBLIC_ADDRESS_URL,
      cdaChain,
      pdaChain.publicGatewayCert,
      pdaChain.privateGatewayPrivateKey,
    );
    const collectedCargoes = await asyncIterableToArray(cogRPCClient.collectCargo(ccaSerialized));
    expect(collectedCargoes).toHaveLength(1);
    const collectedMessages = await extractMessagesFromCargo(collectedCargoes[0], pdaChain);
    expect(collectedMessages).toHaveLength(2);
    expect(ParcelCollectionAck.deserialize(collectedMessages[0])).toHaveProperty(
      'parcelId',
      pingParcelData.parcelId,
    );
    await expect(deserializePong(collectedMessages[1], pingParcelData.sessionKey)).resolves.toEqual(
      pingId,
    );
  } finally {
    cogRPCClient.close();
  }
});

async function getPongEndpointKeyPairs(): Promise<{
  readonly sessionCert: Certificate;
  readonly identityCert: Certificate;
}> {
  const VAULT_URL = getEnvVar('VAULT_URL').required().asString();
  const VAULT_TOKEN = getEnvVar('VAULT_TOKEN').required().asString();
  const pongKeyStore = new VaultPrivateKeyStore(VAULT_URL, VAULT_TOKEN, 'pong-keys');

  const pongKeyId = base64DecodeEnvVar('PONG_ENDPOINT_KEY_ID');
  const identityCert = (await pongKeyStore.fetchNodeKey(pongKeyId)).certificate;
  const pongSessionKeyId = base64DecodeEnvVar('PONG_SESSION_ENDPOINT_KEY_ID');
  const sessionCert = (await pongKeyStore.fetchInitialSessionKey(pongSessionKeyId)).certificate;
  return { sessionCert, identityCert };
}

function base64DecodeEnvVar(envVarName: string): Buffer {
  const pongKeyIdBase64 = getEnvVar(envVarName).required().asString();
  return Buffer.from(pongKeyIdBase64, 'base64');
}

async function makePingParcel(
  pingId: string,
  identityCert: Certificate,
  sessionCert: Certificate,
  gwPDAChain: ExternalPdaChain,
): Promise<{
  readonly parcelId: string;
  readonly parcelSerialized: ArrayBuffer;
  readonly sessionKey: CryptoKey;
}> {
  const pongEndpointPda = await issueDeliveryAuthorization({
    issuerCertificate: gwPDAChain.peerEndpointCert,
    issuerPrivateKey: gwPDAChain.peerEndpointPrivateKey,
    subjectPublicKey: await identityCert.getPublicKey(),
    validityEndDate: gwPDAChain.peerEndpointCert.expiryDate,
  });
  const pingSerialized = serializePing(pingId, pongEndpointPda);

  const serviceMessage = new ServiceMessage(
    'application/vnd.relaynet.ping-v1.ping',
    pingSerialized,
  );
  const pingEncryption = await SessionEnvelopedData.encrypt(
    serviceMessage.serialize(),
    sessionCert,
  );
  const parcel = new Parcel(
    PONG_ENDPOINT_ADDRESS,
    gwPDAChain.peerEndpointCert,
    Buffer.from(pingEncryption.envelopedData.serialize()),
    { senderCaCertificateChain: [gwPDAChain.privateGatewayCert] },
  );
  return {
    parcelId: parcel.id,
    parcelSerialized: await parcel.serialize(gwPDAChain.peerEndpointPrivateKey),
    sessionKey: pingEncryption.dhPrivateKey,
  };
}

function serializePing(id: string, pda: Certificate): Buffer {
  const pdaDerBase64 = Buffer.from(pda.serialize()).toString('base64');
  const pingSerialized = JSON.stringify({ id, pda: pdaDerBase64 });
  return Buffer.from(pingSerialized);
}

async function deserializePong(
  parcelSerialized: ArrayBuffer,
  sessionKey: CryptoKey,
): Promise<string> {
  const parcel = await Parcel.deserialize(parcelSerialized);
  const unwrapResult = await parcel.unwrapPayload(sessionKey);
<<<<<<< HEAD
  return unwrapResult.payload.content;
=======
  const serviceMessageContent = unwrapResult.payload.value;
  return serviceMessageContent.toString();
>>>>>>> df63d81e
}

async function encapsulateParcelsInCargo(
  parcels: readonly ArrayBuffer[],
  gwPDAChain: ExternalPdaChain,
): Promise<Buffer> {
  const messageSet = new CargoMessageSet(parcels);
  const messageSetCiphertext = await SessionlessEnvelopedData.encrypt(
    messageSet.serialize(),
    gwPDAChain.publicGatewayCert,
  );
  const cargo = new Cargo(
    GW_PUBLIC_ADDRESS_URL,
    gwPDAChain.privateGatewayCert,
    Buffer.from(messageSetCiphertext.serialize()),
  );
  return Buffer.from(await cargo.serialize(gwPDAChain.privateGatewayPrivateKey));
}

async function extractMessagesFromCargo(
  cargoSerialized: Buffer,
  gwPDAChain: ExternalPdaChain,
): Promise<readonly ArrayBuffer[]> {
  const cargo = await Cargo.deserialize(bufferToArray(cargoSerialized));
  expect(cargo.recipientAddress).toEqual(
    await gwPDAChain.privateGatewayCert.calculateSubjectPrivateAddress(),
  );
  const { payload: cargoMessageSet } = await cargo.unwrapPayload(
    gwPDAChain.privateGatewayPrivateKey,
  );
  return Array.from(cargoMessageSet.messages);
}<|MERGE_RESOLUTION|>--- conflicted
+++ resolved
@@ -194,12 +194,8 @@
 ): Promise<string> {
   const parcel = await Parcel.deserialize(parcelSerialized);
   const unwrapResult = await parcel.unwrapPayload(sessionKey);
-<<<<<<< HEAD
-  return unwrapResult.payload.content;
-=======
-  const serviceMessageContent = unwrapResult.payload.value;
+  const serviceMessageContent = unwrapResult.payload.content;
   return serviceMessageContent.toString();
->>>>>>> df63d81e
 }
 
 async function encapsulateParcelsInCargo(
